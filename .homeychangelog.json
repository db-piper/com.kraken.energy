{
  "1.0.0": {
    "en": "First version!"
  },
  "1.0.6": {
    "en": "First publication"
  },
  "1.0.7": {
    "en": "Fixed crash in Account device caused by single digit day number for account rollover"
  },
  "1.0.8": {
    "en": "Undone hastily made fix"
  },
  "1.0.9": {
    "en": "Researched fix to enum key problem on month_day.period_start on account device"
  },
  "1.0.10": {
    "en": "Fix to crash caused by timeout obtaining data from Octopus Home Mini"
  },
  "1.0.11": {
    "en": "First attempted fix for Bug #2 missing tariff causes energyAccount to crash"
  },
  "1.0.12": {
    "en": "Attempt fix to Bug #4 - failure to set tomorrow's prices capability to true"
  },
  "1.0.13": {
    "en": "Calculation of projected bill (first attempt)"
  },
  "1.0.14": {
    "en": "Refresh account data every 30 minutes; energyAccount simplify calculation of period stand charge; improve commenting and remove redundant code"
  },
  "1.0.15": {
    "en": "Flexible capability addition/removal; device repair"
  },
  "1.0.16": {
    "en": "Dynamic capability sets on devices with modifiable capability options"
  },
<<<<<<< HEAD
  "1.0.17": {
    "en": "First simple integration of dispatches for intelligent tariffs"
  },
  "1.0.18": {
    "en": "Fix to Bug #7 devices not being updated"
  },
  "1.0.19": {
    "en": "Attempted fix of Bug #7 and its follow-on"
=======
  "1.0.21": {
    "en": "Rollback to 1.0.16 code base. Make changes to support single slot tariffs such as Octopus Tracker. Re-add the device count capability to verify ability to access Device and Dispatch data for Intelligent Tariffs."
>>>>>>> ab787c2f
  }
}<|MERGE_RESOLUTION|>--- conflicted
+++ resolved
@@ -35,7 +35,6 @@
   "1.0.16": {
     "en": "Dynamic capability sets on devices with modifiable capability options"
   },
-<<<<<<< HEAD
   "1.0.17": {
     "en": "First simple integration of dispatches for intelligent tariffs"
   },
@@ -44,9 +43,8 @@
   },
   "1.0.19": {
     "en": "Attempted fix of Bug #7 and its follow-on"
-=======
+  },
   "1.0.21": {
     "en": "Rollback to 1.0.16 code base. Make changes to support single slot tariffs such as Octopus Tracker. Re-add the device count capability to verify ability to access Device and Dispatch data for Intelligent Tariffs."
->>>>>>> ab787c2f
   }
 }