--- conflicted
+++ resolved
@@ -1,11 +1,7 @@
 {
   "_comment": "This file is generated. Please edit .homeycompose/app.json instead.",
   "id": "com.kraken.energy",
-<<<<<<< HEAD
-  "version": "1.0.19",
-=======
   "version": "1.0.21",
->>>>>>> ab787c2f
   "compatibility": ">=12.4.0",
   "sdk": 3,
   "brandColor": "#5940ff",
